# Changelog

All notable changes to this project will be documented in this file.

The format is based on [Keep a Changelog](https://keepachangelog.com/en/1.0.0/),
and this project adheres to [Calendar Versioning](https://calver.org).

## [Unreleased]
### Added
<<<<<<< HEAD
- Template for header [85](https://github.com/greenbone/pontos/pull/85)

=======
>>>>>>> 2ee55c64
### Changed
- For `pontos-release` the `--release-version` argument is not required anymore. You can choose between `--release-version` and `--calendar` now.
  - `--calendar` will automatically look up the next calendar release version number
  - `--release-version` can still be used for setting the release version number manually
  - `--next-version` is not required anymore, it will be set by calculating the next `dev` version, if not manually set. [104](https://github.com/greenbone/pontos/pull/104)

### Deprecated
### Removed
### Fixed

[Unreleased]: https://github.com/greenbone/pontos/compare/v21.6.0...HEAD


## [21.6.0] - 2021-06-08
### Added
- Template for header [#85](https://github.com/greenbone/pontos/pull/85)

### Changed
- For `pontos-release` the `--release-version` argument is not required anymore. You can choose between `--release-version` and `--calendar` now. [#104](https://github.com/greenbone/pontos/pull/104)
  - `--calendar` will automatically look up the next calendar release version number
  - `--release-version` can still be used for setting the release version number manually
  - `--next-version` is not required anymore, it will be set by calculating the next `dev` version, if not manually set.
- The new Changelog and setting the next version is now done after the release within `pontos-release release` [#104](https://github.com/greenbone/pontos/pull/104)

### Removed
- Removed the parameter `--project` in pontos-release, it is now resolved by `get_project_name()` [#105](https://github.com/greenbone/pontos/pull/105)

[21.6.0]: https://github.com/greenbone/pontos/compare/v21.4.0...v21.6.0

## [21.4.0] - 2021-04-20
### Changed
- Refactored release module and changed the arguments of release, prepare and
  sign commands [#80](https://github.com/greenbone/pontos/pull/80)

[21.4.0]: https://github.com/greenbone/pontos/compare/v21.3.0...v21.4.0

## [21.3.0] - 2021-03-31
### Changed
- Update dependencies to allow to use tomlkit >= 0.5.11 [#73](https://github.com/greenbone/pontos/pull/73)

[21.3.0]: https://github.com/greenbone/pontos/compare/v21.2.0...v21.3.0

## [21.2.0] - 2021-02-08

### Added
- New command called `pontos-update-header` to update years in copyright headers [#58](https://github.com/greenbone/pontos/pull/58)
- Tests for `pontos-update-header` added. [#59](https://github.com/greenbone/pontos/pull/59)[#60](https://github.com/greenbone/pontos/pull/60)

### Changed
- Renamed `pontos-copyright` to `pontos-update-header`. This tool now adds copyright header to files, if missing. [#59](https://github.com/greenbone/pontos/pull/59)
- Change versioning to [Calendar Versioning](https://calver.org)[#61](https://github.com/greenbone/pontos/pull/61)

[21.2.0]: https://github.com/greenbone/pontos/compare/v0.3.1...v21.2.0

## [0.3.1] - 2021-01-05

### Added
- add handling of PROJECT_DEV_VERSION in CMakeLists.txt if set [#32](https://github.com/greenbone/pontos/pull/32)

### Changed
- set releasename to projectname version [#25](https://github.com/greenbone/pontos/pull/25)
- separate signing tar and zipballs from release into a own command `sign` [#33](https://github.com/greenbone/pontos/pull/33)

### Fixed
- project_dev handling was not working when there was a command after the set[#33](https://github.com/greenbone/pontos/pull/33)
- use git-signing-key instead of signing-key on commit [42](https://github.com/greenbone/pontos/pull/42)
- HEAD was not identified in changelog [51](https://github.com/greenbone/pontos/pull/51)

[0.3.1]: https://github.com/greenbone/pontos/compare/v0.3.0...HEAD

## [0.3.0] - 2020-08-19

### Added

* Add possibility to update the version within a cmake project.
* Add possibility to execute version script via poetry run version
* Add CHANGELOG.md handling (updating unreleased, get unreleased information)
* Add release command to make a release
* Add prepare release command

### Changed

* `__main__` checks if there is CMakeLists.txt or pyproject.toml in path.
   Based on that it decide which version command it will execute.

[0.3.0]: https://github.com/greenbone/pontos/compare/v0.2.0...v0.3.0

## [0.2.0] - 2020-04-14

### Changed

* Specify the path to the version file in the `pyproject.toml` and not in a
  derived `VersionCommand` anymore. This will allow to use pontos version as
  a development dependency only [#2](https://github.com/greenbone/pontos/pull/2)

[0.2.0]: https://github.com/greenbone/pontos/compare/v0.1.0...v0.2.0

## 0.1.0 - 2020-04-09

Initial release<|MERGE_RESOLUTION|>--- conflicted
+++ resolved
@@ -7,17 +7,7 @@
 
 ## [Unreleased]
 ### Added
-<<<<<<< HEAD
-- Template for header [85](https://github.com/greenbone/pontos/pull/85)
-
-=======
->>>>>>> 2ee55c64
 ### Changed
-- For `pontos-release` the `--release-version` argument is not required anymore. You can choose between `--release-version` and `--calendar` now.
-  - `--calendar` will automatically look up the next calendar release version number
-  - `--release-version` can still be used for setting the release version number manually
-  - `--next-version` is not required anymore, it will be set by calculating the next `dev` version, if not manually set. [104](https://github.com/greenbone/pontos/pull/104)
-
 ### Deprecated
 ### Removed
 ### Fixed
