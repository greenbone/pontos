# -*- coding: utf-8 -*-
# Copyright (C) 2021-2022 Greenbone Networks GmbH
#
# SPDX-License-Identifier: GPL-3.0-or-later
#
# This program is free software: you can redistribute it and/or modify
# it under the terms of the GNU General Public License as published by
# the Free Software Foundation, either version 3 of the License, or
# (at your option) any later version.
#
# This program is distributed in the hope that it will be useful,
# but WITHOUT ANY WARRANTY; without even the implied warranty of
# MERCHANTABILITY or FITNESS FOR A PARTICULAR PURPOSE.  See the
# GNU General Public License for more details.
#
# You should have received a copy of the GNU General Public License
# along with this program.  If not, see <http://www.gnu.org/licenses/>.

import datetime
import os
import shutil
import subprocess
import sys
import tempfile
import unittest
from pathlib import Path
from unittest.mock import MagicMock, patch

from pontos import version
from pontos.release.helper import (
    calculate_calendar_version,
    find_signing_key,
    get_next_dev_version,
    get_next_patch_version,
    get_project_name,
    update_version,
)
<<<<<<< HEAD
=======

>>>>>>> 84b89518

class TestHelperFunctions(unittest.TestCase):
    def setUp(self):
        self.shell_cmd_runner = lambda x: subprocess.run(
            x,
            shell=True,
            check=True,
            errors="utf-8",  # use utf-8 encoding for error output
            stdout=subprocess.PIPE,
            stderr=subprocess.PIPE,
        )
        self.tmpdir = Path(tempfile.gettempdir()) / "testrepo"
        self.tmpdir.mkdir(parents=True, exist_ok=True)
        self.shell_cmd_runner(f"git -C {self.tmpdir} init")
        self.shell_cmd_runner(
            f"git -C {self.tmpdir} remote add foo https://foo.bar/bla.git"
        )
        self.shell_cmd_runner(
            f"git -C {self.tmpdir} remote add "
            "origin https://foo.bar/testrepo.git"
        )

    def tearDown(self) -> None:
        shutil.rmtree(self.tmpdir)

    def test_get_project_name(self):
        proj_path = Path.cwd()
        os.chdir(self.tmpdir)
        project = get_project_name(
            shell_cmd_runner=self.shell_cmd_runner, remote="foo"
        )
        self.assertEqual(project, "bla")

        project = get_project_name(shell_cmd_runner=self.shell_cmd_runner)
        self.assertEqual(project, "testrepo")
        os.chdir(proj_path)

    def test_find_signing_key(self):
        terminal = MagicMock()
        # save possibly set git signing key from user temporarily
        try:
            saved_key = self.shell_cmd_runner(
                "git config user.signingkey"
            ).stdout.strip()
        except subprocess.CalledProcessError:
            saved_key = None

        self.shell_cmd_runner(
            "git config user.signingkey "
            "1234567890ABCEDEF1234567890ABCEDEF123456"
        )

        signing_key = find_signing_key(
            terminal, shell_cmd_runner=self.shell_cmd_runner
        )
        self.assertEqual(
            signing_key, "1234567890ABCEDEF1234567890ABCEDEF123456"
        )

        # reset the previously saved signing key ...
        if saved_key is not None:
            self.shell_cmd_runner(f"git config user.signingkey {saved_key}")

    def test_find_no_signing_key(self):
        terminal = MagicMock()
        # save possibly set git signing key from user temporarily
        try:
            saved_key = self.shell_cmd_runner(
                "git config user.signingkey"
            ).stdout.strip()
        except subprocess.CalledProcessError:
            saved_key = None

        try:
            self.shell_cmd_runner("git config --unset user.signingkey")
        except subprocess.CalledProcessError as e:
            self.assertEqual(e.returncode, 5)

        signing_key = find_signing_key(
            terminal, shell_cmd_runner=self.shell_cmd_runner
        )
        self.assertEqual(signing_key, "")

        # reset the previously saved signing key ...
        if saved_key is not None:
            self.shell_cmd_runner(f"git config user.signingkey {saved_key}")

    def test_update_version_not_found(self):
        terminal = MagicMock()
        proj_path = Path.cwd()
        os.chdir(self.tmpdir)
        executed, filename = update_version(
<<<<<<< HEAD
            to='21.4.4', develop=True
=======
            terminal, to="21.4.4", _version=version, develop=True
>>>>>>> 84b89518
        )
        self.assertFalse(executed)
        self.assertEqual(filename, "")

        os.chdir(proj_path)

    def test_update_version_no_version_file(self):
        terminal = MagicMock()
        proj_path = Path.cwd()
        sys.path.append(self.tmpdir)
        os.chdir(self.tmpdir)

        module_path = self.tmpdir / "testrepo"
        module_path.mkdir(parents=True, exist_ok=True)
        init_file = module_path / "__init__.py"
        init_file.touch()
        version_file = module_path / "__version__.py"
        toml = self.tmpdir / "pyproject.toml"
        toml.write_text(
            "[tool.poetry]\n"
            'name = "testrepo"\n'
            'version = "21.6.2.dev1"\n\n'
            "[tool.pontos.version]\n"
            'version-module-file = "testrepo/__version__.py"\n',
            encoding="utf-8",
        )
        executed, filename = update_version(
<<<<<<< HEAD
            to='21.4.4', develop=False
=======
            terminal, to="21.4.4", _version=version, develop=False
>>>>>>> 84b89518
        )
        toml_text = toml.read_text(encoding="utf-8")
        self.assertEqual(filename, "pyproject.toml")
        self.assertTrue(executed)
        self.assertEqual(
            toml_text,
            "[tool.poetry]\n"
            'name = "testrepo"\n'
            'version = "21.4.4"\n\n'
            "[tool.pontos.version]\n"
            'version-module-file = "testrepo/__version__.py"\n',
        )
        self.assertTrue(version_file.exists())
        version_text = version_file.read_text(encoding="utf-8")
        self.assertEqual(
            version_text,
            "# pylint: disable=invalid-name\n\n"
            "# THIS IS AN AUTOGENERATED FILE. DO NOT TOUCH!\n\n"
            '__version__ = "21.4.4"\n',
        )

        toml.unlink()
        shutil.rmtree(module_path)
        sys.path.remove(self.tmpdir)
        os.chdir(proj_path)


class CalculateHelperVersionTestCase(unittest.TestCase):
    def test_calculate_calendar_versions(self):
        terminal = MagicMock()
        today = datetime.datetime.today()

        filenames = ["pyproject.toml", "CMakeLists.txt"]
        mocks = [
            "pontos.release.helper.PythonVersionCommand",
            "pontos.release.helper.CMakeVersionCommand",
        ]
        current_versions = [
            "21.4.1.dev3",
            f"19.{str(today.month)}.1.dev3",
            f"{str(today.year % 100)}.{str(today.month)}.1.dev3",
            f"{str(today.year % 100)}.{str(today.month)}.1",
        ]
        assert_versions = [
            f"{str(today.year % 100)}.{str(today.month)}.0",
            f"{str(today.year % 100)}.{str(today.month)}.0",
            f"{str(today.year % 100)}.{str(today.month)}.1",
            f"{str(today.year % 100)}.{str(today.month)}.2",
        ]

        tmp_path = Path.cwd() / "tmp"

        for filename, mock in zip(filenames, mocks):
            for current_version, assert_version in zip(
                current_versions, assert_versions
            ):
                tmp_path.mkdir(parents=True, exist_ok=True)
                os.chdir(tmp_path)
                proj_file = Path.cwd() / filename
                proj_file.touch()
                with patch(mock) as cmd_mock:
                    cmd_mock.return_value.get_current_version.return_value = (
                        current_version
                    )

                    release_version = calculate_calendar_version(terminal)
                    self.assertEqual(release_version, assert_version)

                os.chdir("..")
                proj_file.unlink()

        tmp_path.rmdir()

    def test_get_next_dev_version(self):
        current_versions = [
            "20.4.1",
            "20.4.1",
            "19.1.2",
            "1.1.1",
            "20.6.1",
        ]
        assert_versions = [
            "20.4.2",
            "20.4.2",
            "19.1.3",
            "1.1.2",
            "20.6.2",
        ]

        for current_version, assert_version in zip(
            current_versions, assert_versions
        ):
            next_version = get_next_dev_version(current_version)

            self.assertEqual(assert_version, next_version)

    def test_get_next_patch_version(self):
        terminal = MagicMock()
        today = datetime.datetime.today()

        filenames = ["pyproject.toml", "CMakeLists.txt"]
        mocks = [
            "pontos.release.helper.PythonVersionCommand",
            "pontos.release.helper.CMakeVersionCommand",
        ]
        current_versions = [
            "20.4.1.dev3",
            f"{str(today.year % 100)}.4.1.dev3",
            f"19.{str(today.month)}.1.dev3",
            f"{str(today.year % 100)}.{str(today.month)}.1",
            "20.6.1",
        ]
        assert_versions = [
            "20.4.1",
            f"{str(today.year % 100)}.4.1",
            f"19.{str(today.month)}.1",
            f"{str(today.year % 100)}.{str(today.month)}.2",
            "20.6.2",
        ]

        tmp_path = Path.cwd() / "tmp"

        for filename, mock in zip(filenames, mocks):
            for current_version, assert_version in zip(
                current_versions, assert_versions
            ):
                tmp_path.mkdir(parents=True, exist_ok=True)
                os.chdir(tmp_path)
                proj_file = Path.cwd() / filename
                proj_file.touch()
                with patch(mock) as cmd_mock:
                    cmd_mock.return_value.get_current_version.return_value = (
                        current_version
                    )

                    release_version = get_next_patch_version(terminal)

                    self.assertEqual(release_version, assert_version)

                os.chdir("..")
                proj_file.unlink()

        tmp_path.rmdir()<|MERGE_RESOLUTION|>--- conflicted
+++ resolved
@@ -35,10 +35,6 @@
     get_project_name,
     update_version,
 )
-<<<<<<< HEAD
-=======
-
->>>>>>> 84b89518
 
 class TestHelperFunctions(unittest.TestCase):
     def setUp(self):
@@ -131,11 +127,7 @@
         proj_path = Path.cwd()
         os.chdir(self.tmpdir)
         executed, filename = update_version(
-<<<<<<< HEAD
-            to='21.4.4', develop=True
-=======
-            terminal, to="21.4.4", _version=version, develop=True
->>>>>>> 84b89518
+            terminal, to="21.4.4", develop=True
         )
         self.assertFalse(executed)
         self.assertEqual(filename, "")
@@ -163,11 +155,7 @@
             encoding="utf-8",
         )
         executed, filename = update_version(
-<<<<<<< HEAD
-            to='21.4.4', develop=False
-=======
-            terminal, to="21.4.4", _version=version, develop=False
->>>>>>> 84b89518
+            terminal, to="21.4.4", develop=False
         )
         toml_text = toml.read_text(encoding="utf-8")
         self.assertEqual(filename, "pyproject.toml")
