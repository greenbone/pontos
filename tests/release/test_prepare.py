# -*- coding: utf-8 -*-
# Copyright (C) 2020-2022 Greenbone Networks GmbH
#
# SPDX-License-Identifier: GPL-3.0-or-later
#
# This program is free software: you can redistribute it and/or modify
# it under the terms of the GNU General Public License as published by
# the Free Software Foundation, either version 3 of the License, or
# (at your option) any later version.
#
# This program is distributed in the hope that it will be useful,
# but WITHOUT ANY WARRANTY; without even the implied warranty of
# MERCHANTABILITY or FITNESS FOR A PARTICULAR PURPOSE.  See the
# GNU General Public License for more details.
#
# You should have received a copy of the GNU General Public License
# along with this program.  If not, see <http://www.gnu.org/licenses/>.
# pylint: disable=C0413,W0108

import os
import unittest
from contextlib import redirect_stdout
from io import StringIO
from pathlib import Path
<<<<<<< HEAD
from unittest.mock import patch, call
=======
from subprocess import CompletedProcess
from unittest.mock import MagicMock, call, patch
>>>>>>> 84b89518

import requests

from pontos import changelog, release
from pontos.release.helper import version


class PrepareTestCase(unittest.TestCase):
    def setUp(self) -> None:
        os.environ["GITHUB_TOKEN"] = "foo"
        os.environ["GITHUB_USER"] = "bar"

    @patch("pontos.release.prepare.shell_cmd_runner")
<<<<<<< HEAD
    @patch("pathlib.Path", spec=Path)
    @patch("pontos.release.helper.version", spec=version)
    @patch(
        "pontos.release.helper.version.main",
        return_value=(True, 'MyProject.conf'),
    )
    @patch("pontos.changelog", spec=changelog)
    @patch("pontos.changelog.update", return_value=('updated', 'changelog'))
    def test_prepare_successfully(
        self,
        _shell_mock,
        _path_mock,
        _version_mock,
        _version_main_mock,
        _changelog_mock,
        _changelog_update_mock,
    ):
=======
    def test_prepare_successfully(self, _shell_mock):
        fake_path_class = MagicMock(spec=Path)
        fake_version = MagicMock(spec=version)
        fake_version.main.return_value = (True, "MyProject.conf")
        fake_changelog = MagicMock(spec=changelog)
        fake_changelog.update.return_value = ("updated", "changelog")
>>>>>>> 84b89518
        args = [
            "prepare",
            "--release-version",
            "0.0.1",
        ]
<<<<<<< HEAD
        released = release.main(
            leave=False,
            args=args,
        )
        self.assertTrue(released)

    @patch("pontos.release.prepare.shell_cmd_runner")
    @patch("pathlib.Path", spec=Path)
    @patch("pontos.release.helper.version", spec=version)
    @patch(
        "pontos.release.helper.version.main",
        return_value=(True, 'MyProject.conf'),
    )
    @patch("pontos.changelog", spec=changelog)
    @patch("pontos.changelog.update", return_value=('updated', 'changelog'))
    def test_prepare_calendar_successfully(
        self,
        _shell_mock,
        _path_mock,
        _version_mock,
        _version_main_mock,
        _changelog_mock,
        _changelog_update_mock,
    ):
=======
        with redirect_stdout(StringIO()):
            released = release.main(
                _path=fake_path_class,
                _version=fake_version,
                _changelog=fake_changelog,
                leave=False,
                args=args,
            )
        self.assertTrue(released)

    @patch("pontos.release.prepare.shell_cmd_runner")
    def test_prepare_calendar_successfully(self, _shell_mock):
        fake_path_class = MagicMock(spec=Path)
        fake_version = MagicMock(spec=version)
        fake_version.main.return_value = (True, "MyProject.conf")
        fake_changelog = MagicMock(spec=changelog)
        fake_changelog.update.return_value = ("updated", "changelog")
>>>>>>> 84b89518

        args = [
            "prepare",
            "--calendar",
        ]
<<<<<<< HEAD
        released = release.main(
            leave=False,
            args=args,
        )
        self.assertTrue(released)

    @patch("pontos.release.prepare.shell_cmd_runner")
    @patch("pathlib.Path", spec=Path)
    @patch("pontos.release.helper.version", spec=version)
    @patch(
        "pontos.release.helper.version.main",
        return_value=(True, 'MyProject.conf'),
    )
    @patch("pontos.changelog", spec=changelog)
    @patch("pontos.changelog.update", return_value=('updated', 'changelog'))
    def test_use_git_signing_key_on_prepare(
        self,
        shell_mock,
        _path_mock,
        _version_mock,
        _version_main_mock,
        _changelog_mock,
        _changelog_update_mock,
    ):
=======
        with redirect_stdout(StringIO()):
            released = release.main(
                _path=fake_path_class,
                _version=fake_version,
                _changelog=fake_changelog,
                leave=False,
                args=args,
            )
        self.assertTrue(released)

    @patch("pontos.release.prepare.shell_cmd_runner")
    def test_use_git_signing_key_on_prepare(self, shell_mock):
        fake_path_class = MagicMock(spec=Path)
        fake_version = MagicMock(spec=version)
        fake_version.main.return_value = (True, "MyProject.conf")
        fake_changelog = MagicMock(spec=changelog)
        fake_changelog.update.return_value = ("updated", "changelog")
>>>>>>> 84b89518

        args = [
            "prepare",
            "--git-signing-key",
            "0815",
            "--release-version",
            "0.0.1",
        ]

<<<<<<< HEAD
        released = release.main(
            leave=False,
            args=args,
        )
=======
        with redirect_stdout(StringIO()):
            released = release.main(
                _path=fake_path_class,
                _version=fake_version,
                _changelog=fake_changelog,
                leave=False,
                args=args,
            )
>>>>>>> 84b89518

        self.assertTrue(released)
        shell_mock.assert_has_calls(
            [
                call(
                    "git commit -S0815 --no-verify -m "
                    "'Automatic release to 0.0.1'"
                ),
                call("git tag -u 0815 v0.0.1 -m 'Automatic release to 0.0.1'"),
            ]
        )

    @patch("pontos.release.prepare.shell_cmd_runner")
    @patch("pathlib.Path", spec=Path)
    @patch("pontos.release.helper.version", spec=version)
    @patch("pontos.changelog", spec=changelog)
    def test_fail_if_tag_is_already_taken(
        self,
        shell_mock,
        _path_mock,
        _version_mock,
        _changelog_mock,
    ):

        shell_mock.return_value = CompletedProcess(
            args="foo", returncode=1, stdout=b"v0.0.1"
        )

        args = [
            "prepare",
            "--release-version",
            "0.0.1",
            "--project",
            "bla",
            "--git-signing-key",
            "1337",
        ]

        with self.assertRaises(SystemExit), redirect_stdout(StringIO()):
            release.main(
                leave=False,
                args=args,
            )

            shell_mock.assert_called_with("git tag -l")
            shell_mock.assert_called_with("git tag v0.0.1 is already taken")

    @patch("pontos.release.prepare.shell_cmd_runner")
<<<<<<< HEAD
    @patch("pathlib.Path", spec=Path)
    @patch("pontos.release.helper.version", spec=version)
    @patch("pontos.release.helper.version.main", return_value=(False, ''))
    @patch("pontos.changelog", spec=changelog)
    @patch("pontos.changelog.update", return_value=('updated', 'changelog'))
    def test_not_release_when_no_project_found(
        self,
        _shell_mock,
        _path_mock,
        _version_mock,
        _version_main_mock,
        _changelog_mock,
        _changelog_update_mock,
    ):
=======
    def test_not_release_when_no_project_found(self, _shell_mock):
        fake_path_class = MagicMock(spec=Path)
        fake_version = MagicMock(spec=version)
        fake_version.main.return_value = (False, "")
        fake_changelog = MagicMock(spec=changelog)
        fake_changelog.update.return_value = ("updated", "changelog")
>>>>>>> 84b89518

        args = [
            "prepare",
            "--release-version",
            "0.0.1",
        ]
<<<<<<< HEAD
        released = release.main(
            leave=False,
            args=args,
        )
        self.assertFalse(released)

    @patch("pontos.release.prepare.shell_cmd_runner")
    @patch("pathlib.Path", spec=Path)
    @patch("requests", spec=requests)
    @patch("pontos.release.helper.version", spec=version)
    @patch(
        "pontos.release.helper.version.main",
        return_value=(False, 'MyProject.conf'),
    )
    @patch("pontos.changelog", spec=changelog)
    @patch("pontos.changelog.update", return_value=('updated', 'changelog'))
    def test_not_release_when_updating_version_fails(
        self,
        _shell_mock,
        _path_mock,
        _requests_mock,
        _version_mock,
        _version_main_mock,
        _changelog_mock,
        _changelog_update_mock,
    ):
=======
        with redirect_stdout(StringIO()):
            released = release.main(
                _path=fake_path_class,
                _version=fake_version,
                _changelog=fake_changelog,
                leave=False,
                args=args,
            )
        self.assertFalse(released)

    @patch("pontos.release.prepare.shell_cmd_runner")
    def test_not_release_when_updating_version_fails(self, _shell_mock):
        fake_path_class = MagicMock(spec=Path)
        fake_requests = MagicMock(spec=requests)
        fake_version = MagicMock(spec=version)
        fake_version.main.return_value = (False, "MyProject.conf")
        fake_changelog = MagicMock(spec=changelog)
        fake_changelog.update.return_value = ("updated", "changelog")
>>>>>>> 84b89518

        args = [
            "prepare",
            "--release-version",
            "0.0.1",
        ]
<<<<<<< HEAD
        released = release.main(
            leave=False,
            args=args,
        )
        self.assertFalse(released)

    @patch("pontos.release.prepare.shell_cmd_runner")
    @patch('pontos.changelog.changelog')
    @patch("requests", spec=requests)
    @patch("pontos.release.helper.version", spec=version)
    @patch(
        "pontos.release.helper.version.main",
        return_value=(True, 'MyProject.conf'),
    )
    def test_prepare_coventional_commits(
        self,
        _shell_mock,
        _changelog_mock,
        _requests_mock,
        _version_mock,
        _version_main_mock,
    ):
=======
        with redirect_stdout(StringIO()):
            released = release.main(
                _path=fake_path_class,
                _requests=fake_requests,
                _version=fake_version,
                _changelog=fake_changelog,
                leave=False,
                args=args,
            )
        self.assertFalse(released)

    @patch("pontos.release.prepare.shell_cmd_runner")
    @patch("pontos.changelog.changelog")
    def test_prepare_coventional_commits(self, changelog_mock, _shell_mock):
        fake_requests = MagicMock(spec=requests)
        fake_version = MagicMock(spec=version)
        fake_version.main.return_value = (True, "MyProject.conf")
>>>>>>> 84b89518

        own_path = Path(__file__).absolute().parent
        release_file = own_path.parent.parent / ".release.md"

<<<<<<< HEAD
=======
        builder = changelog_mock.ChangelogBuilder.return_value
        builder.create_changelog_file.return_value = own_path / "v1.2.3.md"

>>>>>>> 84b89518
        args = [
            "prepare",
            "--release-version",
            "1.2.3",
            "-CC",
        ]
<<<<<<< HEAD
        released = release.main(
            leave=False,
            args=args,
        )
=======
        with redirect_stdout(StringIO()):
            released = release.main(
                _path=Path,
                _requests=fake_requests,
                _version=fake_version,
                _changelog=changelog_mock,
                leave=False,
                args=args,
            )
>>>>>>> 84b89518
        self.assertTrue(released)

        expected_release_content = """## [21.8.1] - 2021-08-23

## Added

* Need for commits. [1234567](https://github.com/foo/bar/commit/1234567)

## Changed

* fooooo. [1234568](https://github.com/foo/bar/commit/1234568)

[21.8.1]: https://github.com/y0urself/test_workflows/compare/21.8.0...21.8.1"""

        self.assertEqual(
            release_file.read_text(encoding="utf-8"), expected_release_content
        )

        release_file.unlink()<|MERGE_RESOLUTION|>--- conflicted
+++ resolved
@@ -22,12 +22,8 @@
 from contextlib import redirect_stdout
 from io import StringIO
 from pathlib import Path
-<<<<<<< HEAD
-from unittest.mock import patch, call
-=======
 from subprocess import CompletedProcess
-from unittest.mock import MagicMock, call, patch
->>>>>>> 84b89518
+from unittest.mock import call, patch
 
 import requests
 
@@ -41,15 +37,14 @@
         os.environ["GITHUB_USER"] = "bar"
 
     @patch("pontos.release.prepare.shell_cmd_runner")
-<<<<<<< HEAD
-    @patch("pathlib.Path", spec=Path)
-    @patch("pontos.release.helper.version", spec=version)
-    @patch(
-        "pontos.release.helper.version.main",
-        return_value=(True, 'MyProject.conf'),
-    )
-    @patch("pontos.changelog", spec=changelog)
-    @patch("pontos.changelog.update", return_value=('updated', 'changelog'))
+    @patch("pathlib.Path", spec=Path)
+    @patch("pontos.release.helper.version", spec=version)
+    @patch(
+        "pontos.release.helper.version.main",
+        return_value=(True, "MyProject.conf"),
+    )
+    @patch("pontos.changelog", spec=changelog)
+    @patch("pontos.changelog.update", return_value=("updated", "changelog"))
     def test_prepare_successfully(
         self,
         _shell_mock,
@@ -59,35 +54,27 @@
         _changelog_mock,
         _changelog_update_mock,
     ):
-=======
-    def test_prepare_successfully(self, _shell_mock):
-        fake_path_class = MagicMock(spec=Path)
-        fake_version = MagicMock(spec=version)
-        fake_version.main.return_value = (True, "MyProject.conf")
-        fake_changelog = MagicMock(spec=changelog)
-        fake_changelog.update.return_value = ("updated", "changelog")
->>>>>>> 84b89518
-        args = [
-            "prepare",
-            "--release-version",
-            "0.0.1",
-        ]
-<<<<<<< HEAD
-        released = release.main(
-            leave=False,
-            args=args,
-        )
-        self.assertTrue(released)
-
-    @patch("pontos.release.prepare.shell_cmd_runner")
-    @patch("pathlib.Path", spec=Path)
-    @patch("pontos.release.helper.version", spec=version)
-    @patch(
-        "pontos.release.helper.version.main",
-        return_value=(True, 'MyProject.conf'),
-    )
-    @patch("pontos.changelog", spec=changelog)
-    @patch("pontos.changelog.update", return_value=('updated', 'changelog'))
+        args = [
+            "prepare",
+            "--release-version",
+            "0.0.1",
+        ]
+        with redirect_stdout(StringIO()):
+            released = release.main(
+                leave=False,
+                args=args,
+            )
+        self.assertTrue(released)
+
+    @patch("pontos.release.prepare.shell_cmd_runner")
+    @patch("pathlib.Path", spec=Path)
+    @patch("pontos.release.helper.version", spec=version)
+    @patch(
+        "pontos.release.helper.version.main",
+        return_value=(True, "MyProject.conf"),
+    )
+    @patch("pontos.changelog", spec=changelog)
+    @patch("pontos.changelog.update", return_value=("updated", "changelog"))
     def test_prepare_calendar_successfully(
         self,
         _shell_mock,
@@ -97,46 +84,27 @@
         _changelog_mock,
         _changelog_update_mock,
     ):
-=======
-        with redirect_stdout(StringIO()):
-            released = release.main(
-                _path=fake_path_class,
-                _version=fake_version,
-                _changelog=fake_changelog,
-                leave=False,
-                args=args,
-            )
-        self.assertTrue(released)
-
-    @patch("pontos.release.prepare.shell_cmd_runner")
-    def test_prepare_calendar_successfully(self, _shell_mock):
-        fake_path_class = MagicMock(spec=Path)
-        fake_version = MagicMock(spec=version)
-        fake_version.main.return_value = (True, "MyProject.conf")
-        fake_changelog = MagicMock(spec=changelog)
-        fake_changelog.update.return_value = ("updated", "changelog")
->>>>>>> 84b89518
 
         args = [
             "prepare",
             "--calendar",
         ]
-<<<<<<< HEAD
-        released = release.main(
-            leave=False,
-            args=args,
-        )
-        self.assertTrue(released)
-
-    @patch("pontos.release.prepare.shell_cmd_runner")
-    @patch("pathlib.Path", spec=Path)
-    @patch("pontos.release.helper.version", spec=version)
-    @patch(
-        "pontos.release.helper.version.main",
-        return_value=(True, 'MyProject.conf'),
-    )
-    @patch("pontos.changelog", spec=changelog)
-    @patch("pontos.changelog.update", return_value=('updated', 'changelog'))
+        with redirect_stdout(StringIO()):
+            released = release.main(
+                leave=False,
+                args=args,
+            )
+        self.assertTrue(released)
+
+    @patch("pontos.release.prepare.shell_cmd_runner")
+    @patch("pathlib.Path", spec=Path)
+    @patch("pontos.release.helper.version", spec=version)
+    @patch(
+        "pontos.release.helper.version.main",
+        return_value=(True, "MyProject.conf"),
+    )
+    @patch("pontos.changelog", spec=changelog)
+    @patch("pontos.changelog.update", return_value=("updated", "changelog"))
     def test_use_git_signing_key_on_prepare(
         self,
         shell_mock,
@@ -146,25 +114,6 @@
         _changelog_mock,
         _changelog_update_mock,
     ):
-=======
-        with redirect_stdout(StringIO()):
-            released = release.main(
-                _path=fake_path_class,
-                _version=fake_version,
-                _changelog=fake_changelog,
-                leave=False,
-                args=args,
-            )
-        self.assertTrue(released)
-
-    @patch("pontos.release.prepare.shell_cmd_runner")
-    def test_use_git_signing_key_on_prepare(self, shell_mock):
-        fake_path_class = MagicMock(spec=Path)
-        fake_version = MagicMock(spec=version)
-        fake_version.main.return_value = (True, "MyProject.conf")
-        fake_changelog = MagicMock(spec=changelog)
-        fake_changelog.update.return_value = ("updated", "changelog")
->>>>>>> 84b89518
 
         args = [
             "prepare",
@@ -173,22 +122,11 @@
             "--release-version",
             "0.0.1",
         ]
-
-<<<<<<< HEAD
-        released = release.main(
-            leave=False,
-            args=args,
-        )
-=======
-        with redirect_stdout(StringIO()):
-            released = release.main(
-                _path=fake_path_class,
-                _version=fake_version,
-                _changelog=fake_changelog,
-                leave=False,
-                args=args,
-            )
->>>>>>> 84b89518
+        with redirect_stdout(StringIO()):
+            released = release.main(
+                leave=False,
+                args=args,
+            )
 
         self.assertTrue(released)
         shell_mock.assert_has_calls(
@@ -237,12 +175,11 @@
             shell_mock.assert_called_with("git tag v0.0.1 is already taken")
 
     @patch("pontos.release.prepare.shell_cmd_runner")
-<<<<<<< HEAD
-    @patch("pathlib.Path", spec=Path)
-    @patch("pontos.release.helper.version", spec=version)
-    @patch("pontos.release.helper.version.main", return_value=(False, ''))
-    @patch("pontos.changelog", spec=changelog)
-    @patch("pontos.changelog.update", return_value=('updated', 'changelog'))
+    @patch("pathlib.Path", spec=Path)
+    @patch("pontos.release.helper.version", spec=version)
+    @patch("pontos.release.helper.version.main", return_value=(False, ""))
+    @patch("pontos.changelog", spec=changelog)
+    @patch("pontos.changelog.update", return_value=("updated", "changelog"))
     def test_not_release_when_no_project_found(
         self,
         _shell_mock,
@@ -252,25 +189,16 @@
         _changelog_mock,
         _changelog_update_mock,
     ):
-=======
-    def test_not_release_when_no_project_found(self, _shell_mock):
-        fake_path_class = MagicMock(spec=Path)
-        fake_version = MagicMock(spec=version)
-        fake_version.main.return_value = (False, "")
-        fake_changelog = MagicMock(spec=changelog)
-        fake_changelog.update.return_value = ("updated", "changelog")
->>>>>>> 84b89518
-
-        args = [
-            "prepare",
-            "--release-version",
-            "0.0.1",
-        ]
-<<<<<<< HEAD
-        released = release.main(
-            leave=False,
-            args=args,
-        )
+        args = [
+            "prepare",
+            "--release-version",
+            "0.0.1",
+        ]
+        with redirect_stdout(StringIO()):
+            released = release.main(
+                leave=False,
+                args=args,
+            )
         self.assertFalse(released)
 
     @patch("pontos.release.prepare.shell_cmd_runner")
@@ -279,10 +207,10 @@
     @patch("pontos.release.helper.version", spec=version)
     @patch(
         "pontos.release.helper.version.main",
-        return_value=(False, 'MyProject.conf'),
-    )
-    @patch("pontos.changelog", spec=changelog)
-    @patch("pontos.changelog.update", return_value=('updated', 'changelog'))
+        return_value=(False, "MyProject.conf"),
+    )
+    @patch("pontos.changelog", spec=changelog)
+    @patch("pontos.changelog.update", return_value=("updated", "changelog"))
     def test_not_release_when_updating_version_fails(
         self,
         _shell_mock,
@@ -293,46 +221,25 @@
         _changelog_mock,
         _changelog_update_mock,
     ):
-=======
-        with redirect_stdout(StringIO()):
-            released = release.main(
-                _path=fake_path_class,
-                _version=fake_version,
-                _changelog=fake_changelog,
-                leave=False,
-                args=args,
-            )
+        args = [
+            "prepare",
+            "--release-version",
+            "0.0.1",
+        ]
+        with redirect_stdout(StringIO()):
+            released = release.main(
+                leave=False,
+                args=args,
+            ))
         self.assertFalse(released)
 
     @patch("pontos.release.prepare.shell_cmd_runner")
-    def test_not_release_when_updating_version_fails(self, _shell_mock):
-        fake_path_class = MagicMock(spec=Path)
-        fake_requests = MagicMock(spec=requests)
-        fake_version = MagicMock(spec=version)
-        fake_version.main.return_value = (False, "MyProject.conf")
-        fake_changelog = MagicMock(spec=changelog)
-        fake_changelog.update.return_value = ("updated", "changelog")
->>>>>>> 84b89518
-
-        args = [
-            "prepare",
-            "--release-version",
-            "0.0.1",
-        ]
-<<<<<<< HEAD
-        released = release.main(
-            leave=False,
-            args=args,
-        )
-        self.assertFalse(released)
-
-    @patch("pontos.release.prepare.shell_cmd_runner")
-    @patch('pontos.changelog.changelog')
+    @patch("pontos.changelog.changelog")
     @patch("requests", spec=requests)
     @patch("pontos.release.helper.version", spec=version)
     @patch(
         "pontos.release.helper.version.main",
-        return_value=(True, 'MyProject.conf'),
+        return_value=(True, "MyProject.conf"),
     )
     def test_prepare_coventional_commits(
         self,
@@ -342,57 +249,20 @@
         _version_mock,
         _version_main_mock,
     ):
-=======
-        with redirect_stdout(StringIO()):
-            released = release.main(
-                _path=fake_path_class,
-                _requests=fake_requests,
-                _version=fake_version,
-                _changelog=fake_changelog,
-                leave=False,
-                args=args,
-            )
-        self.assertFalse(released)
-
-    @patch("pontos.release.prepare.shell_cmd_runner")
-    @patch("pontos.changelog.changelog")
-    def test_prepare_coventional_commits(self, changelog_mock, _shell_mock):
-        fake_requests = MagicMock(spec=requests)
-        fake_version = MagicMock(spec=version)
-        fake_version.main.return_value = (True, "MyProject.conf")
->>>>>>> 84b89518
-
         own_path = Path(__file__).absolute().parent
         release_file = own_path.parent.parent / ".release.md"
 
-<<<<<<< HEAD
-=======
-        builder = changelog_mock.ChangelogBuilder.return_value
-        builder.create_changelog_file.return_value = own_path / "v1.2.3.md"
-
->>>>>>> 84b89518
         args = [
             "prepare",
             "--release-version",
             "1.2.3",
             "-CC",
         ]
-<<<<<<< HEAD
-        released = release.main(
-            leave=False,
-            args=args,
-        )
-=======
-        with redirect_stdout(StringIO()):
-            released = release.main(
-                _path=Path,
-                _requests=fake_requests,
-                _version=fake_version,
-                _changelog=changelog_mock,
-                leave=False,
-                args=args,
-            )
->>>>>>> 84b89518
+        with redirect_stdout(StringIO()):
+            released = release.main(
+                leave=False,
+                args=args,
+            )
         self.assertTrue(released)
 
         expected_release_content = """## [21.8.1] - 2021-08-23
