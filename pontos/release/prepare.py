# -*- coding: utf-8 -*-
# pontos/release/release.py
# Copyright (C) 2020-2022 Greenbone Networks GmbH
#
# SPDX-License-Identifier: GPL-3.0-or-later
#
# This program is free software: you can redistribute it and/or modify
# it under the terms of the GNU General Public License as published by
# the Free Software Foundation, either version 3 of the License, or
# (at your option) any later version.
#
# This program is distributed in the hope that it will be useful,
# but WITHOUT ANY WARRANTY; without even the implied warranty of
# MERCHANTABILITY or FITNESS FOR A PARTICULAR PURPOSE.  See the
# GNU General Public License for more details.
#
# You should have received a copy of the GNU General Public License
# along with this program.  If not, see <http://www.gnu.org/licenses/>.

import sys
from argparse import Namespace
from pathlib import Path

<<<<<<< HEAD
from pontos import changelog
from pontos.terminal import error, warning, info, ok, out
=======
from pontos import changelog, version
>>>>>>> 84b89518
from pontos.helper import shell_cmd_runner
from pontos.terminal import Terminal

from .helper import (
    calculate_calendar_version,
    commit_files,
    find_signing_key,
    get_current_version,
    get_next_patch_version,
    get_project_name,
    update_version,
)

RELEASE_TEXT_FILE = ".release.md"


def prepare(
    terminal: Terminal,
    args: Namespace,
) -> bool:
    git_tag_prefix: str = args.git_tag_prefix
    git_signing_key: str = (
        args.git_signing_key
        if args.git_signing_key is not None
        else find_signing_key(terminal, shell_cmd_runner)
    )
    project: str = (
        args.project
        if args.project is not None
        else get_project_name(shell_cmd_runner)
    )
    space: str = args.space
    calendar: bool = args.calendar
    patch: bool = args.patch

    if calendar:
        release_version: str = calculate_calendar_version(terminal)
    elif patch:
        release_version: str = get_next_patch_version(terminal)
    else:
        release_version: str = args.release_version

    terminal.info(f"Preparing the release {release_version}")

    # guardian
    git_tags = shell_cmd_runner("git tag -l")
    git_version = f"{git_tag_prefix}{release_version}"
    if git_version.encode() in git_tags.stdout.splitlines():
        terminal.error(f"git tag {git_version} is already taken.")
        sys.exit(1)

<<<<<<< HEAD
    executed, filename = update_version(release_version)
=======
    executed, filename = update_version(
        terminal, release_version, version_module
    )
>>>>>>> 84b89518
    if not executed:
        return False

    terminal.ok(f"updated version  in {filename} to {release_version}")

    changelog_bool = True
    if args.conventional_commits:
        current_version = get_current_version(terminal)
        output = f"v{release_version}.md"
        cargs = Namespace(
            current_version=current_version,
            next_version=release_version,
            output=output,
            space=space,
            project=project,
            config=args.cc_config,
        )
        changelog_builder = changelog.ChangelogBuilder(
            shell_cmd_runner=shell_cmd_runner, 
            args=cargs,
        )

        output_file = changelog_builder.create_changelog_file()
        terminal.ok(f"Created changelog {output}")
        commit_msg = f"Changelog created for release to {release_version}"
        commit_files(
            output_file,
            commit_msg,
            shell_cmd_runner,
            git_signing_key=git_signing_key,
        )
        changelog_bool = False
        # Remove the header for the release text
        changelog_text = output_file.read_text(encoding="utf-8").replace(
            "# Changelog\n\n"
            "All notable changes to this project "
            "will be documented in this file.\n\n",
            "",
        )
    else:
<<<<<<< HEAD
        change_log_path = Path.cwd() / 'CHANGELOG.md'
=======
        change_log_path = path.cwd() / "CHANGELOG.md"
>>>>>>> 84b89518
        if args.changelog:
            tmp_path = Path.cwd() / Path(args.changelog)
            if tmp_path.is_file():
                change_log_path = tmp_path
            else:
                terminal.warning(f"{tmp_path} is not a file.")

        # Try to get the unreleased section of the specific version
<<<<<<< HEAD
        updated, changelog_text = changelog.update(
            change_log_path.read_text(encoding='utf-8'),
=======
        updated, changelog_text = changelog_module.update(
            change_log_path.read_text(encoding="utf-8"),
>>>>>>> 84b89518
            release_version,
            git_tag_prefix=git_tag_prefix,
            containing_version=release_version,
        )

        if not updated:
            # Try to get unversioned unrelease section
<<<<<<< HEAD
            updated, changelog_text = changelog.update(
                change_log_path.read_text(encoding='utf-8'),
=======
            updated, changelog_text = changelog_module.update(
                change_log_path.read_text(encoding="utf-8"),
>>>>>>> 84b89518
                release_version,
                git_tag_prefix=git_tag_prefix,
            )

        if not updated:
            terminal.error("No unreleased text found in CHANGELOG.md")
            sys.exit(1)

        change_log_path.write_text(updated, encoding="utf-8")

        terminal.ok("Updated CHANGELOG.md")

    terminal.info("Committing changes")

    commit_msg = f"Automatic release to {release_version}"
    commit_files(
        filename,
        commit_msg,
        shell_cmd_runner,
        git_signing_key=git_signing_key,
        changelog=changelog_bool,
    )

    if git_signing_key:
        shell_cmd_runner(
            f"git tag -u {git_signing_key} {git_version} -m '{commit_msg}'"
        )
    else:
        shell_cmd_runner(f"git tag {git_version} -m '{commit_msg}'")

<<<<<<< HEAD
    release_text = Path(RELEASE_TEXT_FILE)
    release_text.write_text(changelog_text, encoding='utf-8')
=======
    release_text = path(RELEASE_TEXT_FILE)
    release_text.write_text(changelog_text, encoding="utf-8")
>>>>>>> 84b89518

    terminal.warning(
        f"Please verify git tag {git_version}, "
        f"commit and release text in {str(release_text)}"
    )
    terminal.print("Afterwards please execute release")

    return True<|MERGE_RESOLUTION|>--- conflicted
+++ resolved
@@ -21,12 +21,6 @@
 from argparse import Namespace
 from pathlib import Path
 
-<<<<<<< HEAD
-from pontos import changelog
-from pontos.terminal import error, warning, info, ok, out
-=======
-from pontos import changelog, version
->>>>>>> 84b89518
 from pontos.helper import shell_cmd_runner
 from pontos.terminal import Terminal
 
@@ -78,13 +72,10 @@
         terminal.error(f"git tag {git_version} is already taken.")
         sys.exit(1)
 
-<<<<<<< HEAD
-    executed, filename = update_version(release_version)
-=======
     executed, filename = update_version(
-        terminal, release_version, version_module
+        terminal, release_version
     )
->>>>>>> 84b89518
+    
     if not executed:
         return False
 
@@ -125,11 +116,7 @@
             "",
         )
     else:
-<<<<<<< HEAD
-        change_log_path = Path.cwd() / 'CHANGELOG.md'
-=======
-        change_log_path = path.cwd() / "CHANGELOG.md"
->>>>>>> 84b89518
+        change_log_path = Path.cwd() / "CHANGELOG.md"
         if args.changelog:
             tmp_path = Path.cwd() / Path(args.changelog)
             if tmp_path.is_file():
@@ -138,13 +125,8 @@
                 terminal.warning(f"{tmp_path} is not a file.")
 
         # Try to get the unreleased section of the specific version
-<<<<<<< HEAD
         updated, changelog_text = changelog.update(
-            change_log_path.read_text(encoding='utf-8'),
-=======
-        updated, changelog_text = changelog_module.update(
             change_log_path.read_text(encoding="utf-8"),
->>>>>>> 84b89518
             release_version,
             git_tag_prefix=git_tag_prefix,
             containing_version=release_version,
@@ -152,13 +134,8 @@
 
         if not updated:
             # Try to get unversioned unrelease section
-<<<<<<< HEAD
             updated, changelog_text = changelog.update(
-                change_log_path.read_text(encoding='utf-8'),
-=======
-            updated, changelog_text = changelog_module.update(
                 change_log_path.read_text(encoding="utf-8"),
->>>>>>> 84b89518
                 release_version,
                 git_tag_prefix=git_tag_prefix,
             )
@@ -189,13 +166,8 @@
     else:
         shell_cmd_runner(f"git tag {git_version} -m '{commit_msg}'")
 
-<<<<<<< HEAD
     release_text = Path(RELEASE_TEXT_FILE)
-    release_text.write_text(changelog_text, encoding='utf-8')
-=======
-    release_text = path(RELEASE_TEXT_FILE)
     release_text.write_text(changelog_text, encoding="utf-8")
->>>>>>> 84b89518
 
     terminal.warning(
         f"Please verify git tag {git_version}, "
