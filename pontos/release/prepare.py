# -*- coding: utf-8 -*-
# pontos/release/release.py
# Copyright (C) 2020-2022 Greenbone Networks GmbH
#
# SPDX-License-Identifier: GPL-3.0-or-later
#
# This program is free software: you can redistribute it and/or modify
# it under the terms of the GNU General Public License as published by
# the Free Software Foundation, either version 3 of the License, or
# (at your option) any later version.
#
# This program is distributed in the hope that it will be useful,
# but WITHOUT ANY WARRANTY; without even the implied warranty of
# MERCHANTABILITY or FITNESS FOR A PARTICULAR PURPOSE.  See the
# GNU General Public License for more details.
#
# You should have received a copy of the GNU General Public License
# along with this program.  If not, see <http://www.gnu.org/licenses/>.

import sys
from argparse import Namespace
from pathlib import Path

from pontos import changelog
from pontos.helper import shell_cmd_runner
from pontos.terminal import Terminal

from .helper import (
    calculate_calendar_version,
    commit_files,
    find_signing_key,
    get_current_version,
    get_next_patch_version,
    get_project_name,
    update_version,
)

RELEASE_TEXT_FILE = ".release.md"


def prepare(
    terminal: Terminal,
    args: Namespace,
    **_kwargs,
) -> bool:
    git_tag_prefix: str = args.git_tag_prefix
    git_signing_key: str = (
        args.git_signing_key
        if args.git_signing_key is not None
        else find_signing_key(terminal, shell_cmd_runner)
    )
    project: str = (
        args.project
        if args.project is not None
        else get_project_name(shell_cmd_runner)
    )
    space: str = args.space
    calendar: bool = args.calendar
    patch: bool = args.patch

    if calendar:
        release_version: str = calculate_calendar_version(terminal)
    elif patch:
        release_version: str = get_next_patch_version(terminal)
    else:
        release_version: str = args.release_version

    terminal.info(f"Preparing the release {release_version}")

    # guardian
    git_tags = shell_cmd_runner("git tag -l")
    git_version = f"{git_tag_prefix}{release_version}"
    if git_version.encode() in git_tags.stdout.splitlines():
        terminal.error(f"git tag {git_version} is already taken.")
        sys.exit(1)

    executed, filename = update_version(terminal, release_version)
    if not executed:
        return False

    terminal.ok(f"updated version  in {filename} to {release_version}")

    changelog_bool = True
    if args.conventional_commits:
        current_version = get_current_version(terminal)
        output = f"v{release_version}.md"
        cargs = Namespace(
            current_version=current_version,
            next_version=release_version,
            output=output,
            space=space,
            project=project,
            config=args.cc_config,
        )
<<<<<<< HEAD
        changelog_builder = changelog.ChangelogBuilder(
            terminal=shell_cmd_runner,
=======
        changelog_builder = changelog_module.ChangelogBuilder(
            terminal=terminal,
>>>>>>> 3ba84034
            args=cargs,
        )

        output_file = changelog_builder.create_changelog_file()
        terminal.ok(f"Created changelog {output}")
        commit_msg = f"Changelog created for release to {release_version}"
        commit_files(
            output_file,
            commit_msg,
            shell_cmd_runner,
            git_signing_key=git_signing_key,
        )
        changelog_bool = False
        # Remove the header for the release text
        changelog_text = output_file.read_text(encoding="utf-8").replace(
            "# Changelog\n\n"
            "All notable changes to this project "
            "will be documented in this file.\n\n",
            "",
        )
    else:
        change_log_path = Path.cwd() / "CHANGELOG.md"
        if args.changelog:
            tmp_path = Path.cwd() / Path(args.changelog)
            if tmp_path.is_file():
                change_log_path = tmp_path
            else:
                terminal.warning(f"{tmp_path} is not a file.")

        # Try to get the unreleased section of the specific version
        updated, changelog_text = changelog.update(
            change_log_path.read_text(encoding="utf-8"),
            release_version,
            git_tag_prefix=git_tag_prefix,
            containing_version=release_version,
        )

        if not updated:
            # Try to get unversioned unrelease section
            updated, changelog_text = changelog.update(
                change_log_path.read_text(encoding="utf-8"),
                release_version,
                git_tag_prefix=git_tag_prefix,
            )

        if not updated:
            terminal.error("No unreleased text found in CHANGELOG.md")
            sys.exit(1)

        change_log_path.write_text(updated, encoding="utf-8")

        terminal.ok("Updated CHANGELOG.md")

    terminal.info("Committing changes")

    commit_msg = f"Automatic release to {release_version}"
    commit_files(
        filename,
        commit_msg,
        shell_cmd_runner,
        git_signing_key=git_signing_key,
        changelog=changelog_bool,
    )

    if git_signing_key:
        shell_cmd_runner(
            f"git tag -u {git_signing_key} {git_version} -m '{commit_msg}'"
        )
    else:
        shell_cmd_runner(f"git tag {git_version} -m '{commit_msg}'")

    release_text = Path(RELEASE_TEXT_FILE)
    release_text.write_text(changelog_text, encoding="utf-8")

    terminal.warning(
        f"Please verify git tag {git_version}, "
        f"commit and release text in {str(release_text)}"
    )
    terminal.print("Afterwards please execute release")

    return True<|MERGE_RESOLUTION|>--- conflicted
+++ resolved
@@ -92,13 +92,8 @@
             project=project,
             config=args.cc_config,
         )
-<<<<<<< HEAD
-        changelog_builder = changelog.ChangelogBuilder(
-            terminal=shell_cmd_runner,
-=======
         changelog_builder = changelog_module.ChangelogBuilder(
             terminal=terminal,
->>>>>>> 3ba84034
             args=cargs,
         )
 
