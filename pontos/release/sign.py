--- conflicted
+++ resolved
@@ -19,11 +19,6 @@
 #
 
 import json
-<<<<<<< HEAD
-=======
-from argparse import Namespace
-from pathlib import Path
->>>>>>> 84b89518
 
 import requests
 
@@ -128,14 +123,9 @@
 
     file_paths = [zip_progress.destination, tar_progress.destination]
 
-<<<<<<< HEAD
-    asset_paths = download_assets(
-        github_json.get('assets_url'),
-=======
     assets_progress = download_assets(
         terminal,
         github_json.get("assets_url"),
->>>>>>> 84b89518
     )
     for progress in assets_progress:
         file_paths.append(progress.destination)
