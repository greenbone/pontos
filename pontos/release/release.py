--- conflicted
+++ resolved
@@ -24,12 +24,7 @@
 
 import requests
 
-<<<<<<< HEAD
 from pontos import changelog
-from pontos.terminal import error, warning, info
-=======
-from pontos import changelog, version
->>>>>>> 84b89518
 from pontos.helper import shell_cmd_runner
 from pontos.terminal import Terminal
 
@@ -84,24 +79,15 @@
 
     shell_cmd_runner(f"git push --follow-tags {git_remote_name}")
 
-<<<<<<< HEAD
-    info(f"Creating release for v{release_version}")
-    changelog_text: str = Path(RELEASE_TEXT_FILE).read_text(encoding='utf-8')
-=======
     terminal.info(f"Creating release for v{release_version}")
-    changelog_text: str = path(RELEASE_TEXT_FILE).read_text(encoding="utf-8")
->>>>>>> 84b89518
+    changelog_text: str = Path(RELEASE_TEXT_FILE).read_text(encoding="utf-8")
 
     headers = {"Accept": "application/vnd.github.v3+json"}
 
     base_url = f"https://api.github.com/repos/{space}/{project}/releases"
-<<<<<<< HEAD
-    git_version = f'{git_tag_prefix}{release_version}'
+
+    git_version = f"{git_tag_prefix}{release_version}"
     response = requests.post(
-=======
-    git_version = f"{git_tag_prefix}{release_version}"
-    response = requests_module.post(
->>>>>>> 84b89518
         base_url,
         headers=headers,
         auth=(username, token),
@@ -126,11 +112,7 @@
     # set to new version add skeleton
     changelog_bool = False
     if not args.conventional_commits:
-<<<<<<< HEAD
-        change_log_path = Path.cwd() / 'CHANGELOG.md'
-=======
-        change_log_path = path.cwd() / "CHANGELOG.md"
->>>>>>> 84b89518
+        change_log_path = Path.cwd() / "CHANGELOG.md"
         if args.changelog:
             tmp_path = Path.cwd() / Path(args.changelog)
             if tmp_path.is_file():
@@ -138,13 +120,9 @@
             else:
                 terminal.warning(f"{tmp_path} is not a file.")
 
-<<<<<<< HEAD
         updated = changelog.add_skeleton(
-            markdown=change_log_path.read_text(encoding='utf-8'),
-=======
-        updated = changelog_module.add_skeleton(
             markdown=change_log_path.read_text(encoding="utf-8"),
->>>>>>> 84b89518
+
             new_version=release_version,
             project_name=project,
             git_tag_prefix=git_tag_prefix,
@@ -155,13 +133,9 @@
 
         commit_msg += f"* Add empty changelog after {release_version}"
 
-<<<<<<< HEAD
-    executed, filename = update_version(next_version, develop=True)
-=======
     executed, filename = update_version(
-        terminal, next_version, version_module, develop=True
+        terminal, next_version, develop=True
     )
->>>>>>> 84b89518
     if not executed:
         return False
 
