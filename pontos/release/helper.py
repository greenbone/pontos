# -*- coding: utf-8 -*-
# pontos/release/release.py
# Copyright (C) 2020-2022 Greenbone Networks GmbH
#
# SPDX-License-Identifier: GPL-3.0-or-later
#
# This program is free software: you can redistribute it and/or modify
# it under the terms of the GNU General Public License as published by
# the Free Software Foundation, either version 3 of the License, or
# (at your option) any later version.
#
# This program is distributed in the hope that it will be useful,
# but WITHOUT ANY WARRANTY; without even the implied warranty of
# MERCHANTABILITY or FITNESS FOR A PARTICULAR PURPOSE.  See the
# GNU General Public License for more details.
#
# You should have received a copy of the GNU General Public License
# along with this program.  If not, see <http://www.gnu.org/licenses/>.

import datetime
import json
import subprocess
import sys
import tempfile
from pathlib import Path
from typing import Callable, Dict, Iterator, List, Tuple, Union

import requests
from packaging.version import InvalidVersion, Version

from pontos import version
from pontos.helper import DownloadProgressIterable
from pontos.terminal import Terminal
from pontos.version import CMakeVersionCommand, PythonVersionCommand
from pontos.version.helper import VersionError

DEFAULT_TIMEOUT = 1000
DEFAULT_CHUNK_SIZE = 4096


def build_release_dict(
    release_version: str,
    release_changelog: str,
    *,
    name: str = "",
    target_commitish: str = "",
    draft: bool = False,
    prerelease: bool = False,
) -> Dict[str, Union[str, bool]]:
    """
    builds the dict for release post on github, see:
    https://docs.github.com/en/rest/reference/repos#create-a-release
    for more details.

    Arguments:
        release_version: The version (str) that will be set
        release_changelog: content of the Changelog (str) for the release
        name: name (str) of the release, e.g. 'pontos 1.0.0'
        target_commitish: needed when tag is not there yet (str)
        draft: If the release is a draft (bool)
        prerelease: If the release is a pre release (bool)

    Returns:
        The dictionary containing the release information.
    """
    tag_name = (
        release_version
        if release_version.startswith("v")
        else "v" + release_version
    )
    return {
        "tag_name": tag_name,
        "target_commitish": target_commitish,
        "name": name,
        "body": release_changelog,
        "draft": draft,
        "prerelease": prerelease,
    }


def commit_files(
    filename: str,
    commit_msg: str,
    shell_cmd_runner: Callable,
    *,
    git_signing_key: str = "",
    changelog: bool = False,
):
    """Add files to staged and commit staged files.

    filename: The filename of file to add and commit
    commit_msg: The commit message for the commit
    shell_cmd_runner: The runner for shell commands
    git_signing_key: The signing key to sign this commit

    Arguments:
        to: The version (str) that will be set
        develop: Wether to set version to develop or not (bool)

    Returns:
       executed: True if successfully executed, False else
       filename: The filename of the project definition
    """

    shell_cmd_runner(f"git add {filename}")
    shell_cmd_runner("git add *__version__.py || echo 'ignoring __version__'")
    if changelog:
        shell_cmd_runner("git add CHANGELOG.md")
    if git_signing_key:
        shell_cmd_runner(
            f"git commit -S{git_signing_key} --no-verify -m '{commit_msg}'",
        )
    else:
        shell_cmd_runner(f"git commit --no-verify -m '{commit_msg}'")


def calculate_calendar_version(terminal: Terminal) -> str:
    """find the correct next calendar version by checking latest version and
    the today's date"""

    current_version_str: str = get_current_version(terminal)
    current_version = Version(current_version_str)

    today = datetime.date.today()

    if (
        current_version.major < today.year % 100
        or current_version.minor < today.month
    ):
        release_version = Version(
            f"{str(today.year  % 100)}.{str(today.month)}.0"
        )
        return str(release_version)
    elif (
        current_version.major == today.year % 100
        and current_version.minor == today.month
    ):
        if current_version.dev is None:
            release_version = Version(
                f"{str(today.year  % 100)}.{str(today.month)}."
                f"{str(current_version.micro + 1)}"
            )
        else:
            release_version = Version(
                f"{str(today.year  % 100)}.{str(today.month)}."
                f"{str(current_version.micro)}"
            )
        return str(release_version)
    else:
        terminal.error(
            f"'{str(current_version)}' is higher than "
            f"'{str(today.year  % 100)}.{str(today.month)}'."
        )
        sys.exit(1)


def download(
    terminal: Terminal,
    url: str,
    filename: str,
<<<<<<< HEAD
=======
    requests_module: requests = requests,
    path: Path = Path,
>>>>>>> 84b89518
    *,
    chunk_size: int = DEFAULT_CHUNK_SIZE,
    timeout: int = DEFAULT_TIMEOUT,
) -> DownloadProgressIterable:
    """Download file in url to filename

    Arguments:
        terminal: Terminal to print download info to
        url: The url of the file we want to download
        filename: The name of the file to store the download in

    Returns:
       A DownloadProgressIterable for iterating over the download progress
    """

<<<<<<< HEAD
    file_path: Path = Path(tempfile.gettempdir()) / filename
    response = requests.get(url, stream=True, timeout=timeout)
    total_length = response.headers.get('content-length')

    info(f'Downloading {url}')

    if total_length is not None:  # no content length header
        with file_path.open(mode='wb') as download_file:
            dl = 0
            total_length = int(total_length)
            for content in response.iter_content(chunk_size=chunk_size):
                dl += len(content)
                download_file.write(content)
                done = int(50 * dl / total_length)
                overwrite(f"[{'=' * done}{' ' * (50-done)}]")
    else:
        with file_path.open(mode='wb') as download_file:
            spinner = ['-', '\\', '|', '/']
            i = 0
            for content in response.iter_content(chunk_size=chunk_size):
                i = i + 1
                if i == 4:
                    i = 0
                download_file.write(content)
                overwrite(f"[{spinner[i]}]")
    overwrite(f"[{Signs.OK}]{' ' * 50}", new_line=True)
=======
    destination: Path = path(tempfile.gettempdir()) / filename
    response = requests_module.get(url, stream=True, timeout=timeout)
    total_length = response.headers.get("content-length")
>>>>>>> 84b89518

    terminal.info(f"Downloading {url}")

    return DownloadProgressIterable(
        response.iter_content(chunk_size=chunk_size),
        destination,
        total_length,
    )


def download_assets(
    terminal: Terminal,
    assets_url: str,
<<<<<<< HEAD
) -> List[str]:
=======
    path: Path = Path,
    requests_module: requests = requests,
) -> Iterator[DownloadProgressIterable]:
>>>>>>> 84b89518
    """Download all .tar.gz and zip assets of a github release"""

    if not assets_url:
<<<<<<< HEAD
        return file_paths

    if assets_url:
        assets_response = requests.get(assets_url)
        if assets_response.status_code != 200:
            error(
                f"Wrong response status code {assets_response.status_code} for "
                f" request {assets_url}"
            )
            out(json.dumps(assets_response.text, indent=4, sort_keys=True))
        else:
            assets_json = assets_response.json()
            for asset_json in assets_json:
                asset_url: str = asset_json.get('browser_download_url', '')
                name: str = asset_json.get('name', '')
                if name.endswith('.zip') or name.endswith('.tar.gz'):
                    asset_path = download(
                        asset_url,
                        name,
                    )
                    file_paths.append(asset_path)

    return file_paths


def get_current_version() -> str:
=======
        return

    assets_response = requests_module.get(assets_url)
    if assets_response.status_code != 200:
        terminal.error(
            f"Wrong response status code {assets_response.status_code} for "
            f" request {assets_url}"
        )
        terminal.out(json.dumps(assets_response.text, indent=4, sort_keys=True))
    else:
        assets_json = assets_response.json()
        for asset_json in assets_json:
            asset_url: str = asset_json.get("browser_download_url", "")
            name: str = asset_json.get("name", "")
            if name.endswith(".zip") or name.endswith(".tar.gz"):
                yield download(
                    terminal,
                    asset_url,
                    name,
                    path=path,
                    requests_module=requests_module,
                )


def get_current_version(terminal: Terminal) -> str:
>>>>>>> 84b89518
    """Get the current Version from a pyproject.toml or
    a CMakeLists.txt file"""

    available_cmds = [
        ("CMakeLists.txt", CMakeVersionCommand),
        ("pyproject.toml", PythonVersionCommand),
    ]
    for file_name, cmd in available_cmds:
        project_definition_path = Path.cwd() / file_name
        if project_definition_path.exists():
            terminal.ok(f"Found {file_name} project definition file.")
            current_version: str = cmd().get_current_version()
            return current_version

    terminal.error("No project settings file found")
    sys.exit(1)


def get_next_patch_version(terminal: Terminal) -> str:
    """find the correct next patch version by checking latest version"""

    current_version_str: str = get_current_version(terminal)
    current_version = Version(current_version_str)

    if current_version.dev is not None:
        release_version = Version(
            f"{str(current_version.major)}."
            f"{str(current_version.minor)}."
            f"{str(current_version.micro)}"
        )
    else:
        release_version = Version(
            f"{str(current_version.major)}."
            f"{str(current_version.minor)}."
            f"{str(current_version.micro + 1)}"
        )

    return str(release_version)


def get_next_dev_version(release_version: str) -> str:
    """Get the next dev Version from a valid version"""
    # will be a dev1 version
    try:
        release_version_obj = Version(release_version)
        next_version_obj = Version(
            f"{str(release_version_obj.major)}."
            f"{str(release_version_obj.minor)}."
            f"{str(release_version_obj.micro + 1)}"
        )
        return str(next_version_obj)
    except InvalidVersion as e:
        raise (VersionError(e)) from None


def get_project_name(
    shell_cmd_runner: Callable,
    *,
    remote: str = "origin",
) -> str:
    """Get the git repository name

    Arguments:
        shell_cmd_runner: The runner for shell commands
        remote: the remote to look up the name (str) default: origin

    Returns:
        project name
    """
    ret = shell_cmd_runner(f"git remote get-url {remote}")
    return ret.stdout.split("/")[-1].replace(".git", "").strip()


def find_signing_key(terminal: Terminal, shell_cmd_runner: Callable) -> str:
    """Find the signing key in the config

    Arguments:
        shell_cmd_runner: The runner for shell commands

    Returns:
        git signing key or empty string
    """

    try:
        proc = shell_cmd_runner("git config user.signingkey")
    except subprocess.CalledProcessError as e:
        # The command `git config user.signingkey` returns
        # return code 1 if no key is set.
        # So we will return empty string ...
        if e.returncode == 1:
            terminal.warning("No signing key found.")
        return ""
    # stdout should return "\n" if no key is available
    # and so git_signing_key should
    # return '' if no key is available ...
    return proc.stdout.strip()


<<<<<<< HEAD
def update_version(to: str, *, develop: bool = False) -> Tuple[bool, str]:
=======
def update_version(
    terminal: Terminal, to: str, _version: version, *, develop: bool = False
) -> Tuple[bool, str]:
>>>>>>> 84b89518
    """Use pontos-version to update the version.

    Arguments:
        to: The version (str) that will be set
        develop: Wether to set version to develop or not (bool)

    Returns:
       executed: True if successfully executed, False else
       filename: The filename of the project definition
    """
    args = ["--quiet"]
    args.append("update")
    args.append(to)
    if develop:
<<<<<<< HEAD
        args.append('--develop')
    executed, filename = version.main(leave=False, args=args)
=======
        args.append("--develop")
    executed, filename = _version.main(leave=False, args=args)
>>>>>>> 84b89518

    if not executed:
        if filename == "":
            terminal.error("No project definition found.")
        else:
            terminal.error(f"Unable to update version {to} in {filename}")

    return executed, filename


def upload_assets(
    terminal: Terminal,
    username: str,
    token: str,
    file_paths: List[Path],
    github_json: Dict,
) -> bool:
    """Function to upload assets

    Arguments:
        username: The GitHub username to use for the upload
        token: That username's GitHub token
        file_paths: List of paths to asset files
        github_json: The github dictionary, containing relevant information
            for the upload
    Returns:
        True on success, false else
    """
    terminal.info(f"Uploading assets: {[str(p) for p in file_paths]}")

<<<<<<< HEAD
    asset_url = github_json['upload_url'].replace('{?name,label}', '')
    paths = [Path(f'{str(p)}.asc') for p in file_paths]
=======
    asset_url = github_json["upload_url"].replace("{?name,label}", "")
    paths = [path(f"{str(p)}.asc") for p in file_paths]
>>>>>>> 84b89518

    headers = {
        "Accept": "application/vnd.github.v3+json",
        "content-type": "application/octet-stream",
    }
    auth = (username, token)

    for file_path in paths:
        to_upload = file_path.read_bytes()
        resp = requests.post(
            f"{asset_url}?name={file_path.name}",
            headers=headers,
            auth=auth,
            data=to_upload,
        )

        if resp.status_code != 201:
            terminal.error(
                f"Wrong response status {resp.status_code}"
                f" while uploading {file_path.name}"
            )
            terminal.out(json.dumps(resp.text, indent=4, sort_keys=True))
            return False
        else:
            terminal.ok(f"Uploaded: {file_path.name}")

    return True<|MERGE_RESOLUTION|>--- conflicted
+++ resolved
@@ -158,11 +158,6 @@
     terminal: Terminal,
     url: str,
     filename: str,
-<<<<<<< HEAD
-=======
-    requests_module: requests = requests,
-    path: Path = Path,
->>>>>>> 84b89518
     *,
     chunk_size: int = DEFAULT_CHUNK_SIZE,
     timeout: int = DEFAULT_TIMEOUT,
@@ -178,38 +173,9 @@
        A DownloadProgressIterable for iterating over the download progress
     """
 
-<<<<<<< HEAD
-    file_path: Path = Path(tempfile.gettempdir()) / filename
+    destination: Path = Path(tempfile.gettempdir()) / filename
     response = requests.get(url, stream=True, timeout=timeout)
-    total_length = response.headers.get('content-length')
-
-    info(f'Downloading {url}')
-
-    if total_length is not None:  # no content length header
-        with file_path.open(mode='wb') as download_file:
-            dl = 0
-            total_length = int(total_length)
-            for content in response.iter_content(chunk_size=chunk_size):
-                dl += len(content)
-                download_file.write(content)
-                done = int(50 * dl / total_length)
-                overwrite(f"[{'=' * done}{' ' * (50-done)}]")
-    else:
-        with file_path.open(mode='wb') as download_file:
-            spinner = ['-', '\\', '|', '/']
-            i = 0
-            for content in response.iter_content(chunk_size=chunk_size):
-                i = i + 1
-                if i == 4:
-                    i = 0
-                download_file.write(content)
-                overwrite(f"[{spinner[i]}]")
-    overwrite(f"[{Signs.OK}]{' ' * 50}", new_line=True)
-=======
-    destination: Path = path(tempfile.gettempdir()) / filename
-    response = requests_module.get(url, stream=True, timeout=timeout)
     total_length = response.headers.get("content-length")
->>>>>>> 84b89518
 
     terminal.info(f"Downloading {url}")
 
@@ -223,47 +189,14 @@
 def download_assets(
     terminal: Terminal,
     assets_url: str,
-<<<<<<< HEAD
-) -> List[str]:
-=======
-    path: Path = Path,
-    requests_module: requests = requests,
 ) -> Iterator[DownloadProgressIterable]:
->>>>>>> 84b89518
+
     """Download all .tar.gz and zip assets of a github release"""
 
     if not assets_url:
-<<<<<<< HEAD
-        return file_paths
-
-    if assets_url:
-        assets_response = requests.get(assets_url)
-        if assets_response.status_code != 200:
-            error(
-                f"Wrong response status code {assets_response.status_code} for "
-                f" request {assets_url}"
-            )
-            out(json.dumps(assets_response.text, indent=4, sort_keys=True))
-        else:
-            assets_json = assets_response.json()
-            for asset_json in assets_json:
-                asset_url: str = asset_json.get('browser_download_url', '')
-                name: str = asset_json.get('name', '')
-                if name.endswith('.zip') or name.endswith('.tar.gz'):
-                    asset_path = download(
-                        asset_url,
-                        name,
-                    )
-                    file_paths.append(asset_path)
-
-    return file_paths
-
-
-def get_current_version() -> str:
-=======
         return
 
-    assets_response = requests_module.get(assets_url)
+    assets_response = requests.get(assets_url)
     if assets_response.status_code != 200:
         terminal.error(
             f"Wrong response status code {assets_response.status_code} for "
@@ -280,13 +213,10 @@
                     terminal,
                     asset_url,
                     name,
-                    path=path,
-                    requests_module=requests_module,
                 )
 
 
 def get_current_version(terminal: Terminal) -> str:
->>>>>>> 84b89518
     """Get the current Version from a pyproject.toml or
     a CMakeLists.txt file"""
 
@@ -384,14 +314,9 @@
     # return '' if no key is available ...
     return proc.stdout.strip()
 
-
-<<<<<<< HEAD
-def update_version(to: str, *, develop: bool = False) -> Tuple[bool, str]:
-=======
 def update_version(
-    terminal: Terminal, to: str, _version: version, *, develop: bool = False
+    terminal: Terminal, to: str, *, develop: bool = False
 ) -> Tuple[bool, str]:
->>>>>>> 84b89518
     """Use pontos-version to update the version.
 
     Arguments:
@@ -406,13 +331,9 @@
     args.append("update")
     args.append(to)
     if develop:
-<<<<<<< HEAD
-        args.append('--develop')
+        args.append("--develop")
     executed, filename = version.main(leave=False, args=args)
-=======
-        args.append("--develop")
-    executed, filename = _version.main(leave=False, args=args)
->>>>>>> 84b89518
+
 
     if not executed:
         if filename == "":
@@ -443,13 +364,10 @@
     """
     terminal.info(f"Uploading assets: {[str(p) for p in file_paths]}")
 
-<<<<<<< HEAD
-    asset_url = github_json['upload_url'].replace('{?name,label}', '')
-    paths = [Path(f'{str(p)}.asc') for p in file_paths]
-=======
     asset_url = github_json["upload_url"].replace("{?name,label}", "")
-    paths = [path(f"{str(p)}.asc") for p in file_paths]
->>>>>>> 84b89518
+    paths = [Path(f"{str(p)}.asc") for p in file_paths]
+
+
 
     headers = {
         "Accept": "application/vnd.github.v3+json",
