# Copyright (C) 2022 Greenbone Networks GmbH
#
# SPDX-License-Identifier: GPL-3.0-or-later
#
# This program is free software: you can redistribute it and/or modify
# it under the terms of the GNU General Public License as published by
# the Free Software Foundation, either version 3 of the License, or
# (at your option) any later version.
#
# This program is distributed in the hope that it will be useful,
# but WITHOUT ANY WARRANTY; without even the implied warranty of
# MERCHANTABILITY or FITNESS FOR A PARTICULAR PURPOSE.  See the
# GNU General Public License for more details.
#
# You should have received a copy of the GNU General Public License
# along with this program.  If not, see <http://www.gnu.org/licenses/>.

import httpx


import httpx

from pontos.github.api.helper import JSON, RepositoryType


class GitHubRESTOrganizationsMixin:
    def organisation_exists(self, orga: str) -> bool:
        """
        Check if an organization exists

        Args:
            repo: GitHub repository (owner/name) to use
        """
        api = f"/orgs/{orga}"
        response: httpx.Response = self._request(api)
        return response.is_success

    def get_organization_repository_number(
        self, orga: str, repository_type: RepositoryType
    ) -> int:
        """
        Get total number of repositories of organization

        Args:
            repo: GitHub repository (owner/name) to use
            pull_request: Pull request number to check
        """
        api = f"/orgs/{orga}"
        response: httpx.Response = self._request(api)
        response.raise_for_status()
        response_json = response.json()

        if repository_type == RepositoryType.PUBLIC:
            return response_json["public_repos"]
        if repository_type == RepositoryType.PRIVATE:
            return response_json["total_private_repos"]
            # Use ALL for currently unsupported "types" (INTERNAL, FORKS ...)
        return (
            response_json["public_repos"] + response_json["total_private_repos"]
        )

    def get_repositories(
        self,
        orga: str,
        repository_type: RepositoryType = RepositoryType.ALL,
    ) -> JSON:
        """
        Get information about organization repositories

        Args:
            orga: GitHub organization to use
        """
        api = f"/orgs/{orga}/repos"
<<<<<<< HEAD
        response: httpx.Response = self._request(api)
        response.raise_for_status()
        return response.json()
=======

        count = self.get_organization_repository_number(
            orga=orga, repository_type=repository_type
        )
        downloaded = 0

        repos = []
        params = {"type": repository_type.value, "per_page": 100}
        page = 0
        while count - downloaded > 0:
            page += 1
            params["page"] = page
            response: httpx.Response = self._request(api, params=params)
            response.raise_for_status()

            repos.extend(response.json())
            downloaded = len(repos)

        return repos
>>>>>>> 683b2882
<|MERGE_RESOLUTION|>--- conflicted
+++ resolved
@@ -71,11 +71,6 @@
             orga: GitHub organization to use
         """
         api = f"/orgs/{orga}/repos"
-<<<<<<< HEAD
-        response: httpx.Response = self._request(api)
-        response.raise_for_status()
-        return response.json()
-=======
 
         count = self.get_organization_repository_number(
             orga=orga, repository_type=repository_type
@@ -94,5 +89,4 @@
             repos.extend(response.json())
             downloaded = len(repos)
 
-        return repos
->>>>>>> 683b2882
+        return repos