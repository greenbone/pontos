# Copyright (C) 2022 Greenbone Networks GmbH
#
# SPDX-License-Identifier: GPL-3.0-or-later
#
# This program is free software: you can redistribute it and/or modify
# it under the terms of the GNU General Public License as published by
# the Free Software Foundation, either version 3 of the License, or
# (at your option) any later version.
#
# This program is distributed in the hope that it will be useful,
# but WITHOUT ANY WARRANTY; without even the implied warranty of
# MERCHANTABILITY or FITNESS FOR A PARTICULAR PURPOSE.  See the
# GNU General Public License for more details.
#
# You should have received a copy of the GNU General Public License
# along with this program.  If not, see <http://www.gnu.org/licenses/>.

import httpx


class GitHubRESTBranchMixin:
    def branch_exists(self, repo: str, branch: str) -> bool:
        """
        Check if a single branch in a repository exists

        Args:
            repo: GitHub repository (owner/name) to use
            branch: Branch name to check
        """
        api = f"/repos/{repo}/branches/{branch}"
        response: httpx.Response = self._request(api)
        return response.is_success

    def delete_branch(self, repo: str, branch: str):
        """
        Delete a branch on GitHub

        Args:
            repo: GitHub repository (owner/name) to use
            branch: Branch to be deleted

        Raises:
            HTTPError if the request was invalid
        """
        api = f"/repos/{repo}/git/refs/{branch}"
        response: httpx.Response = self._request(api, request=httpx.delete)
        response.raise_for_status()

    def branch_protection_rules(self, repo: str, branch: str):
        """
        Get branch protection rules for a specific repository
        branch

        Args:
            repo: GitHub repository (owner/name) to use
            branch: Get protection rules for this branch

        Raises:
            HTTPError if the request was invalid
        """
        api = f"/repos/{repo}/branches/{branch}/protection"
<<<<<<< HEAD
        response: httpx.Response = self._request(api)
        return response.json
=======
        response = self._request(api)
        return response.json()
>>>>>>> 48ced0a0
<|MERGE_RESOLUTION|>--- conflicted
+++ resolved
@@ -59,10 +59,5 @@
             HTTPError if the request was invalid
         """
         api = f"/repos/{repo}/branches/{branch}/protection"
-<<<<<<< HEAD
         response: httpx.Response = self._request(api)
-        return response.json
-=======
-        response = self._request(api)
-        return response.json()
->>>>>>> 48ced0a0
+        return response.json()