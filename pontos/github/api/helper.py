# Copyright (C) 2022 Greenbone Networks GmbH
#
# SPDX-License-Identifier: GPL-3.0-or-later
#
# This program is free software: you can redistribute it and/or modify
# it under the terms of the GNU General Public License as published by
# the Free Software Foundation, either version 3 of the License, or
# (at your option) any later version.
#
# This program is distributed in the hope that it will be useful,
# but WITHOUT ANY WARRANTY; without even the implied warranty of
# MERCHANTABILITY or FITNESS FOR A PARTICULAR PURPOSE.  See the
# GNU General Public License for more details.
#
# You should have received a copy of the GNU General Public License
# along with this program.  If not, see <http://www.gnu.org/licenses/>.

from enum import Enum
from typing import Dict, List, Optional, Union

import httpx

DEFAULT_GITHUB_API_URL = "https://api.github.com"
DEFAULT_TIMEOUT_CONFIG = httpx.Timeout(180.0)  # three minutes
JSON_OBJECT = Dict[str, Union[str, bool, int]]  # pylint: disable=invalid-name
JSON = Union[List[JSON_OBJECT], JSON_OBJECT]

class FileStatus(Enum):
    ADDED = "added"
    DELETED = "deleted"
    MODIFIED = "modified"
    RENAMED = "renamed"

<<<<<<< HEAD
=======

class RepositoryType(Enum):
    ALL = "all"
    PUBLIC = "public"
    PRIVATE = "private"
    FORKS = "forks"
    SOURCES = "sources"
    MEMBER = "member"
    INTERNAL = "internal"


>>>>>>> 683b2882
class WorkflowRunStatus(Enum):
    ACTION_REQUIRED = "action_required"
    CANCELLED = "cancelled"
    COMPLETED = "completed"
    FAILURE = "failure"
    IN_PROGRESS = "in_progress"
    NEUTRAL = "neutral"
    QUEUED = "queued"
    REQUESTED = "requested"
    SKIPPED = "skipped"
    STALE = "stale"
    SUCCESS = "success"
    TIMED_OUT = "timed_out"
    WAITING = "waiting"


def _get_next_url(response: httpx.Response) -> Optional[str]:
    if response and response.links:
        try:
            return response.links["next"]["url"]
        except KeyError:
            pass

    return None<|MERGE_RESOLUTION|>--- conflicted
+++ resolved
@@ -31,8 +31,6 @@
     MODIFIED = "modified"
     RENAMED = "renamed"
 
-<<<<<<< HEAD
-=======
 
 class RepositoryType(Enum):
     ALL = "all"
@@ -44,7 +42,6 @@
     INTERNAL = "internal"
 
 
->>>>>>> 683b2882
 class WorkflowRunStatus(Enum):
     ACTION_REQUIRED = "action_required"
     CANCELLED = "cancelled"
